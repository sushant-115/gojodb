--- conflicted
+++ resolved
@@ -62,19 +62,13 @@
 
 // Request represents a parsed client request for single operations.
 type Request struct {
-<<<<<<< HEAD
 	Command  string
 	Key      string // Key is now string
 	Value    string // Only for PUT
 	TxnID    uint64 // NEW: Transaction ID for 2PC operations (0 for auto-commit)
 	StartKey string // For range query
 	EndKey   string // For range query
-=======
-	Command string
-	Key     string // Key is now string
-	Value   string // Only for PUT
-	TxnID   uint64 // NEW: Transaction ID for 2PC operations (0 for auto-commit)
->>>>>>> feb9082e
+
 }
 
 // Response represents a server's reply to a client request.
@@ -87,7 +81,6 @@
 	Operations []btree_core.TransactionOperation `json:"operations"`
 }
 
-<<<<<<< HEAD
 // ReplicationManager manages sending and receiving log streams for replication.
 type ReplicationManager struct {
 	nodeID                string
@@ -403,8 +396,6 @@
 	}
 }
 
-=======
->>>>>>> feb9082e
 // initStorageNode initializes the Storage Node's database, identity, and background tasks.
 func initStorageNode() error {
 	var err error
@@ -658,8 +649,7 @@
 		req.Key = parts[1]
 	case "SIZE":
 		// No additional arguments needed
-<<<<<<< HEAD
-		// --- NEW: 2PC Commands ---
+
 	case "GET_RANGE":
 		log.Println("RANGE QUERY: ", raw, parts)
 		if len(parts) < 2 {
@@ -667,9 +657,7 @@
 		}
 		req.StartKey = parts[0]
 		req.EndKey = parts[1]
-=======
-	// --- NEW: 2PC Commands ---
->>>>>>> feb9082e
+
 	case "PREPARE":
 		if len(parts) < 3 {
 			return Request{}, fmt.Errorf("PREPARE requires TxnID and operations JSON")
