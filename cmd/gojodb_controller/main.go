--- conflicted
+++ resolved
@@ -93,11 +93,7 @@
 	address := r.URL.Query().Get("address") // gRPC address of the storage node
 	replicationAddr := r.URL.Query().Get("replication_addr")
 	grpcAddr := r.URL.Query().Get("grpc_addr")
-<<<<<<< HEAD
-	log.Print("Received heartbeat: ", nodeID, address)
-=======
 	// ("Received heartbeat: ", nodeID, address)
->>>>>>> 1c3dafb5
 	if nodeID == "" || address == "" {
 		http.Error(w, "nodeId and address are required", http.StatusBadRequest)
 		return
