--- conflicted
+++ resolved
@@ -218,11 +218,7 @@
 		_ = os.Remove(filePath)
 		return nil, fmt.Errorf("failed to update header with root page ID: %w", err)
 	}
-<<<<<<< HEAD
-
-=======
 	bt.logger.Info("New B-tree database created at", zap.String("path", filePath))
->>>>>>> 1c3dafb5
 	// log.Printf("INFO: New B-tree database created at %s with root pagemanager.PageID %d, Degree %d", filePath, rootPageIDForNew, degree)
 	return bt, nil
 }
@@ -250,12 +246,8 @@
 
 	// Ensure the DiskManager's page size matches the file's page size
 	if dm.GetPageSize() != int(header.PageSize) {
-<<<<<<< HEAD
-		// log.Printf("WARNING: DiskManager initialized with page size %d, but file header specifies %d. Adjusting DiskManager's pageSize.", dm.GetPageSize(), header.PageSize)
-=======
 
 		log.Printf("WARNING: DiskManager initialized with page size %d, but file header specifies %d. Adjusting DiskManager's pageSize.", dm.GetPageSize(), header.PageSize)
->>>>>>> 1c3dafb5
 		dm.SetPageSize(int(header.PageSize)) // Adjust DM's page size to match the file's
 	}
 
@@ -1628,10 +1620,6 @@
 	bt.transactionTable.Store(txnID, txn)
 
 	// log.Printf("INFO: Txn %d: Received PREPARE request. Attempting to acquire locks.", txnID)
-<<<<<<< HEAD
-	log.Println("DEBUG Operations: ", operations)
-=======
->>>>>>> 1c3dafb5
 	// Acquire locks for all keys involved in the transaction on this shard
 	for _, op := range operations {
 		// keyStr := fmt.Sprintf("%v", op.Key) // Convert K to string for map key
